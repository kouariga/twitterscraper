--- conflicted
+++ resolved
@@ -19,22 +19,15 @@
 
 HEADER = {'User-Agent': random.choice(HEADERS_LIST)}
 
-<<<<<<< HEAD
-INIT_URL = "https://twitter.com/search?f=tweets&vertical=default&q={q}&l={lang}"
-RELOAD_URL = "https://twitter.com/i/search/timeline?f=tweets&vertical=" \
-             "default&include_available_features=1&include_entities=1&" \
-             "reset_error_state=false&src=typd&max_position={pos}&q={q}&l={lang}"
-INIT_URL_USER = "https://twitter.com/{u}"
-RELOAD_URL_USER = "https://twitter.com/i/profiles/show/{u}/timeline/tweets?" \
-                  "include_available_features=1&include_entities=1&" \
-                  "max_position={pos}&reset_error_state=false"
-=======
 INIT_URL = 'https://twitter.com/search?f=tweets&vertical=default&q={q}&l={lang}'
 RELOAD_URL = 'https://twitter.com/i/search/timeline?f=tweets&vertical=' \
              'default&include_available_features=1&include_entities=1&' \
              'reset_error_state=false&src=typd&max_position={pos}&q={q}&l={lang}'
-
->>>>>>> f699dad7
+INIT_URL_USER = 'https://twitter.com/{u}'
+RELOAD_URL_USER = 'https://twitter.com/i/profiles/show/{u}/timeline/tweets?' \
+                  'include_available_features=1&include_entities=1&' \
+                  'max_position={pos}&reset_error_state=false'
+
 
 def linspace(start, stop, n):
     if n == 1:
@@ -75,15 +68,11 @@
         if not html_response:
             return tweets, json_resp['min_position']
 
-<<<<<<< HEAD
         if from_user:
             return tweets, tweets[-1].id
         else:
             return tweets, "TWEET-{}-{}".format(tweets[-1].id, tweets[0].id)
 
-=======
-        return tweets, 'TWEET-{}-{}'.format(tweets[-1].id, tweets[0].id)
->>>>>>> f699dad7
     except requests.exceptions.HTTPError as e:
         logger.exception('HTTPError {} while requesting "{}"'.format(
             e, url))
