--- conflicted
+++ resolved
@@ -1,9 +1,14 @@
 # twitterscraper changelog
 
+# 0.9.0 ( 2018-07-18 )
+### Added
+- Added -u / --user command line argument which can be used to scrape all 
+  tweets from an users profile page.
+
 ## 0.8.1 ( 2018-07-18 )
+- saving .csv files as an utf-8 encoded file. This fixes https://github.com/taspinar/twitterscraper/issues/138
 
-
-## 0.8.0
+## 0.8.0 ( 2018-07-17 )
 ### Fixed
 - remove two headers which caused bad fetching results https://github.com/taspinar/twitterscraper/issues/126#issuecomment-405132147
 - fix python2 logger bug https://github.com/taspinar/twitterscraper/issues/134 https://github.com/taspinar/twitterscraper/issues/132 https://github.com/taspinar/twitterscraper/issues/127
@@ -17,15 +22,6 @@
 ### Removed
 - remove `eliminate_duplicates` dead code
 
-<<<<<<< HEAD
-TBD
-# 0.8.0 ( 2018-07-09 )
-### Added
-- Added -u / --user command line argument which can be used to scrape all 
-  tweets from an users profile page.
-
-=======
->>>>>>> f699dad7
 # 0.7.2 ( 2018-07-09 )
 ### Fixed
 - twitterscraper.logging is imported as logger instead of logging in order to
